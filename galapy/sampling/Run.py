--- conflicted
+++ resolved
@@ -326,19 +326,6 @@
 
     # Run
     if args.serial :
-<<<<<<< HEAD
-        sample_serial( hyperpar )
-    else :
-        global global_args
-    
-        init_args = (
-            hyperpar.bands,
-            hyperpar.fluxes,
-            hyperpar.errors,
-            hyperpar.uplims,
-            hyperpar.filters,
-            hyperpar.galaxy_parameters,
-=======
         _sample_serial(
             which_sampler = hyperpar.sampler,
             nwalkers = hyperpar.nwalkers,
@@ -350,7 +337,6 @@
             name = hyperpar.run_id, 
             pickle_sampler = hyperpar.pickle_sampler,
             pickle_raw = hyperpar.pickle_raw
->>>>>>> 2b394726
         )
     else :
         _sample_parallel(
@@ -366,11 +352,6 @@
             pickle_sampler = hyperpar.pickle_sampler,
             pickle_raw = hyperpar.pickle_raw
         )
-<<<<<<< HEAD
-        global_args = initialize( *init_args, **init_kwargs )
-        sample_parallel( hyperpar, Ncpu = args.Ncpu )
-=======
->>>>>>> 2b394726
 
     return;    
 
